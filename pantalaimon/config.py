# Copyright 2019 The Matrix.org Foundation CIC
#
# Licensed under the Apache License, Version 2.0 (the "License");
# you may not use this file except in compliance with the License.
# You may obtain a copy of the License at
#
#     http://www.apache.org/licenses/LICENSE-2.0
#
# Unless required by applicable law or agreed to in writing, software
# distributed under the License is distributed on an "AS IS" BASIS,
# WITHOUT WARRANTIES OR CONDITIONS OF ANY KIND, either express or implied.
# See the License for the specific language governing permissions and
# limitations under the License.

import configparser
import os
from ipaddress import IPv4Address, IPv6Address, ip_address
from typing import Union
from urllib.parse import ParseResult, urlparse

import attr
import logbook


class PanConfigParser(configparser.ConfigParser):
    def __init__(self):
        super().__init__(
            default_section="Default",
            defaults={
                "SSL": "True",
                "IgnoreVerification": "False",
                "ListenAddress": "localhost",
                "ListenPort": "8009",
                "LogLevel": "warnig",
                "Notifications": "on",
                "UseKeyring": "yes",
                "SearchRequests": "off",
                "IndexEncryptedOnly": "True",
                "IndexingBatchSize": "100",
                "HistoryFetchDelay": "3000",
                "DebugEncryption": "False",
<<<<<<< HEAD
                "SyncOnStartup": "False",
                "StopSyncingTimeout": "600"
=======
                "DropOldKeys": "False",
>>>>>>> a7286dfc
            },
            converters={
                "address": parse_address,
                "url": parse_url,
                "loglevel": parse_log_level,
            },
        )


def parse_address(value):
    # type: (str) -> Union[IPv4Address, IPv6Address]
    if value == "localhost":
        return ip_address("127.0.0.1")

    return ip_address(value)


def parse_url(v):
    # type: (str) -> ParseResult
    value = urlparse(v)

    if value.scheme not in ("http", "https"):
        raise ValueError(
            f"Invalid URL scheme {value.scheme}. " f"Only HTTP(s) URLs are allowed"
        )
    value.port

    return value


def parse_log_level(value):
    # type: (str) -> logbook
    value = value.lower()

    if value == "info":
        return logbook.INFO
    elif value == "warning":
        return logbook.WARNING
    elif value == "error":
        return logbook.ERROR
    elif value == "debug":
        return logbook.DEBUG

    return logbook.WARNING


class PanConfigError(Exception):
    """Pantalaimon configuration error."""

    pass


@attr.s
class ServerConfig:
    """Server configuration.

    Args:
        name (str): A unique user chosen name that identifies the server.
        homeserver (ParseResult): The URL of the Matrix homeserver that we want
            to forward requests to.
        listen_address (str): The local address where pantalaimon will listen
            for connections.
        listen_port (int): The port where pantalaimon will listen for
            connections.
        proxy (ParseResult):
            A proxy that the daemon should use when making connections to the
            homeserver.
        ssl (bool): Enable or disable SSL for the connection between
            pantalaimon and the homeserver.
        ignore_verification (bool): Enable or disable device verification for
            E2E encrypted messages.
        keyring (bool): Enable or disable the OS keyring for the storage of
            access tokens.
        search_requests (bool): Enable or disable aditional Homeserver requests
            for the search API endpoint.
        index_encrypted_only (bool): Enable or disable message indexing fro
            non-encrypted rooms.
        indexing_batch_size (int): The number of messages that should be
            requested from the Homeserver when we fetch and index messages from
            the room history.
        history_fetch_delay (int): The delay between room history fetching
            requests in seconds.
<<<<<<< HEAD
        sync_on_startup (bool): Begin syncing all accounts registered with
            pantalaimon on startup.
        sync_stop_after (int): The number of seconds to wait since the
            client has requested a /sync, before stopping a sync.
        store_forgetful (bool): Enable or disable discarding of previous sessions
            from the store.
=======
        drop_old_keys (bool): Should Pantalaimon only keep the most recent
            decryption key around.
>>>>>>> a7286dfc
    """

    name = attr.ib(type=str)
    homeserver = attr.ib(type=ParseResult)
    listen_address = attr.ib(
        type=Union[IPv4Address, IPv6Address], default=ip_address("127.0.0.1")
    )
    listen_port = attr.ib(type=int, default=8009)
    proxy = attr.ib(type=str, default="")
    ssl = attr.ib(type=bool, default=True)
    ignore_verification = attr.ib(type=bool, default=False)
    keyring = attr.ib(type=bool, default=True)
    search_requests = attr.ib(type=bool, default=False)
    index_encrypted_only = attr.ib(type=bool, default=True)
    indexing_batch_size = attr.ib(type=int, default=100)
    history_fetch_delay = attr.ib(type=int, default=3)
<<<<<<< HEAD
    sync_on_startup = attr.ib(type=bool, default=False)
    sync_stop_after = attr.ib(type=int, default=600)
    store_forgetful = attr.ib(type=bool, default=True)
=======
    drop_old_keys = attr.ib(type=bool, default=False)

>>>>>>> a7286dfc

@attr.s
class PanConfig:
    """Pantalaimon configuration.

    Args:
        config_path (str): The path where we should search for a configuration
            file.
        filename (str): The name of the file that we should read.
        debug_encryption (bool): Should debug logs be enabled for the Matrix
            encryption support.
    """

    config_file = attr.ib()

    log_level = attr.ib(default=None)
    debug_encryption = attr.ib(type=bool, default=None)
    notifications = attr.ib(default=None)
    servers = attr.ib(init=False, default=attr.Factory(dict))

    def read(self):
        """Read the configuration file.

        Raises OSError if the file can't be read or PanConfigError if there is
        a syntax error with the config file.
        """
        config = PanConfigParser()
        try:
            config.read(os.path.abspath(self.config_file))
        except configparser.Error as e:
            raise PanConfigError(e)

        if self.log_level is None:
            self.log_level = config["Default"].getloglevel("LogLevel")

        if self.notifications is None:
            self.notifications = config["Default"].getboolean("Notifications")

        self.debug_encryption = config["Default"].getboolean("DebugEncryption")

        listen_set = set()

        try:
            for section_name, section in config.items():

                if section_name == "Default":
                    continue

                homeserver = section.geturl("Homeserver")

                if not homeserver:
                    raise PanConfigError(
                        f"Homserver is not set for " f"section {section_name}"
                    )

                listen_address = section.getaddress("ListenAddress")
                listen_port = section.getint("ListenPort")
                ssl = section.getboolean("SSL")
                ignore_verification = section.getboolean("IgnoreVerification")
                keyring = section.getboolean("UseKeyring")
                proxy = section.geturl("Proxy")
                search_requests = section.getboolean("SearchRequests")
                index_encrypted_only = section.getboolean("IndexEncryptedOnly")
                store_forgetful = config["Default"].getboolean("StoreForgetful")
                indexing_batch_size = section.getint("IndexingBatchSize")

                sync_on_startup = False #section.getboolean("SyncOnStartup")
                sync_stop_after = 600 #section.getint("SyncStopAfter")

                if not 1 < indexing_batch_size <= 1000:
                    raise PanConfigError(
                        "The indexing batch size needs to be "
                        "a positive integer between 1 and "
                        "1000"
                    )

                history_fetch_delay = section.getint("HistoryFetchDelay")

                if not 100 < history_fetch_delay <= 10000:
                    raise PanConfigError(
                        "The history fetch delay needs to be "
                        "a positive integer between 100 and "
                        "10000"
                    )

                listen_tuple = (listen_address, listen_port)

                if listen_tuple in listen_set:
                    raise PanConfigError(
                        f"The listen address/port combination"
                        f" for section {section_name} was "
                        f"already defined before."
                    )
                listen_set.add(listen_tuple)
                drop_old_keys = section.getboolean("DropOldKeys")

                server_conf = ServerConfig(
                    section_name,
                    homeserver,
                    listen_address,
                    listen_port,
                    proxy,
                    ssl,
                    ignore_verification,
                    keyring,
                    search_requests,
                    index_encrypted_only,
                    indexing_batch_size,
                    history_fetch_delay / 1000,
<<<<<<< HEAD
                    sync_on_startup,
                    sync_stop_after,
                    store_forgetful,
=======
                    drop_old_keys,
>>>>>>> a7286dfc
                )

                self.servers[section_name] = server_conf

        except ValueError as e:
            raise PanConfigError(e)<|MERGE_RESOLUTION|>--- conflicted
+++ resolved
@@ -39,12 +39,9 @@
                 "IndexingBatchSize": "100",
                 "HistoryFetchDelay": "3000",
                 "DebugEncryption": "False",
-<<<<<<< HEAD
                 "SyncOnStartup": "False",
                 "StopSyncingTimeout": "600"
-=======
                 "DropOldKeys": "False",
->>>>>>> a7286dfc
             },
             converters={
                 "address": parse_address,
@@ -127,17 +124,14 @@
             the room history.
         history_fetch_delay (int): The delay between room history fetching
             requests in seconds.
-<<<<<<< HEAD
         sync_on_startup (bool): Begin syncing all accounts registered with
             pantalaimon on startup.
         sync_stop_after (int): The number of seconds to wait since the
             client has requested a /sync, before stopping a sync.
         store_forgetful (bool): Enable or disable discarding of previous sessions
             from the store.
-=======
         drop_old_keys (bool): Should Pantalaimon only keep the most recent
             decryption key around.
->>>>>>> a7286dfc
     """
 
     name = attr.ib(type=str)
@@ -154,14 +148,11 @@
     index_encrypted_only = attr.ib(type=bool, default=True)
     indexing_batch_size = attr.ib(type=int, default=100)
     history_fetch_delay = attr.ib(type=int, default=3)
-<<<<<<< HEAD
     sync_on_startup = attr.ib(type=bool, default=False)
     sync_stop_after = attr.ib(type=int, default=600)
     store_forgetful = attr.ib(type=bool, default=True)
-=======
     drop_old_keys = attr.ib(type=bool, default=False)
 
->>>>>>> a7286dfc
 
 @attr.s
 class PanConfig:
@@ -271,13 +262,10 @@
                     index_encrypted_only,
                     indexing_batch_size,
                     history_fetch_delay / 1000,
-<<<<<<< HEAD
                     sync_on_startup,
                     sync_stop_after,
                     store_forgetful,
-=======
                     drop_old_keys,
->>>>>>> a7286dfc
                 )
 
                 self.servers[section_name] = server_conf
